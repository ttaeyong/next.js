--- conflicted
+++ resolved
@@ -416,22 +416,17 @@
  * 3. Otherwise, we ask the user to manually add `--turbopack` to their dev command,
  *    showing the current dev command as the initial value.
  */
-<<<<<<< HEAD
-async function suggestTurbopack(packageJson: any): Promise<void> {
-  const devScript: string = packageJson?.scripts?.dev
-=======
 async function suggestTurbopack(
   packageJson: any,
   targetNextVersion: string
 ): Promise<void> {
-  const devScript: string = packageJson.scripts['dev']
+  const devScript: string = packageJson?.scripts?.dev
   // Turbopack flag was changed from `--turbo` to `--turbopack` in v15.0.1-canary.3
   // PR: https://github.com/vercel/next.js/pull/71657
   // Release: https://github.com/vercel/next.js/releases/tag/v15.0.1-canary.3
   const isAfterTurbopackFlagChange =
     compareVersions(targetNextVersion, '15.0.1-canary.3') >= 0
   const turboPackFlag = isAfterTurbopackFlagChange ? '--turbopack' : '--turbo'
->>>>>>> 5ab28cd6
 
   if (!devScript) {
     console.log(
